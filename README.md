<h1 align="center">ya-fetch</h1>

[![](https://flat.badgen.net/bundlephobia/minzip/ya-fetch)](https://bundlephobia.com/result?p=ya-fetch)

> Super light-weight wrapper around `fetch`

<<<<<<< HEAD
<<<<<<< HEAD
- [x] Only 1.06 kB when minified & gziped
=======
- [x] Only 974 B when minified & gziped
>>>>>>> 2.0.0
- [x] Only native API (polyfills for `fetch`, `AbortController` required)
- [x] Strictly typed with TS
- [x] Instance with custom defaults
- [x] Methods shortcuts
- [x] Response type shortcuts
- [x] First class JSON support
- [x] Search params
- [x] Timeouts
=======
- [x] Only 1 kB when minified & gziped
- [x] Based on [Fetch API](https://developer.mozilla.org/en-US/docs/Web/API/Fetch_API) & [AbortController](https://developer.mozilla.org/en-US/docs/Web/API/AbortController)
- [x] Custom [instance](#create) with options (`headers`, `error` handlers, ...)
- [x] Exposed response body [methods](#response-methods) (`.json`, `.blob`, ...)
- [x] Fist-class [JSON support](#send--receive-json) (automatic serialization, content type headers)
- [x] [Search params](#params-urlsearchparams--object--string) serialization
- [x] Global [timeouts](#timeout-number)
- [x] Written in TypeScript
>>>>>>> 82fbe501
- [x] Pure ESM module
- [x] Zero deps

## 📦 Install

```sh
$ npm install --save ya-fetch
```

## 👀 Examples

### Make a request

```js
import * as YF from 'ya-fetch'

await YF.patch('https://jsonplaceholder.typicode.com/posts/1', {
  json: {
    title: 'New Title',
  },
}).json()

// → { id: 1, title: 'New Title', ... }
```

### Create instance

```js
// api.js
import * as YF from 'ya-fetch'

export const api = YF.create({
  resource: 'https://jsonplaceholder.typicode.com',
})
```

### Set search params

```js
import { api } from './api'

await api.get('/posts', { params: { userId: 1 } }).json()
```

<details><summary>Same code without wrapper</summary>

```js
fetch('http://example.com/posts?id=1').then((res) => {
  if (res.ok) {
    return res.json()
  }

  throw new Error('Oops')
})
```

</details>

### Send & receive JSON

```js
import { api } from './api'

await api.post('/posts', { json: { title: 'New Post' } }).json()
```

<details><summary>Same code without wrapper</summary>

```js
fetch('http://example.com/posts', {
  method: 'POST',
  headers: {
    'content-type': 'application/json',
    accept: 'application/json',
  },
  body: JSON.stringify({ title: 'New Post' }),
}).then((res) => {
  if (res.ok) {
    return res.json()
  }

  throw new Error('Oops')
})
```

</details>

### Set options dynamically

You can use an async or regular function to modify the options before the request.

```js
// api.js
import * as YF from 'ya-fetch'
import { getToken } from './global-state'

export const api = YF.create({
  resource: 'https://jsonplaceholder.typicode.com',
  async onRequest(options) {
    options.headers.set('Authorization', `Bearer ${await getToken()}`)
  },
})
```

### Timeout

Cancel request if it is not fulfilled in period of time.

```js
import { TimeoutError } from 'ya-fetch'
import { api } from './api'

try {
  await api.get('/posts', { timeout: 300 }).json()
} catch (error) {
  if (error instanceof TimeoutError) {
    // do something, or nothing
  }
}
```

<details><summary>Same code without wrapper</summary>

```js
const controller = new AbortController()

setTimeout(() => {
  controller.abort()
}, 300)

fetch('http://example.com/posts', {
  signal: controller.signal,
  headers: {
    accept: 'application/json',
  },
})
  .then((res) => {
    if (res.ok) {
      return res.json()
    }

    throw new Error('Oops')
  })
  .catch((error) => {
    if (error.name === 'AbortError') {
      // do something
    }
  })
```

</details>

### Provide custom search params serializer

> By default parsed and stringified with [URLSearchParams](https://developer.mozilla.org/en-US/docs/Web/API/URLsearchParams) and additional improvements to parsing of arrays.

```js
import * as YF from 'ya-fetch'
import queryString from 'query-string'

const api = YF.create({
  resource: 'https://jsonplaceholder.typicode.com',
  serializer: (params) =>
    queryString.stringify(params, { arrayFormat: 'bracket' }),
})

api.get('/posts', { params: { userId: 1, tags: [1, 2] } })
// https://jsonplaceholder.typicode.com/posts?userId=1&tags[]=1&tags[]=2
```

### Extend an instance

It's also possible to create extended version of existing by providing additional options. In this example the new instance will have `https://jsonplaceholder.typicode.com/posts` as `resource` inside the extended options:

```js
import { api } from './api'

const posts = api.extend({
  resource: '/posts',
})

await posts.get().json() // → [{ id: 0, title: 'Hello' }, ...]
await posts.get(0).json() // → { id: 0, title: 'Hello' }
await posts.post({ json: { title: 'Bye' } }).json() // → { id: 1, title: 'Bye' }
await posts.patch(0, { json: { title: 'Hey' } }).json() // → { id: 0, title: 'Hey' }
await posts.delete(1).void() // → undefined
```

### Node.js Support

Install [`node-fetch`](https://github.com/node-fetch/node-fetch), [`abort-controller`](https://github.com/mysticatea/abort-controller) packages and setup them as globally available variables.

```sh
yarn add node-fetch abort-controller
```

```js
import fetch, { Headers, Request, Response, FormData } from 'node-fetch'
import AbortController from 'abort-controller'

globalThis.fetch = fetch
globalThis.Headers = Headers
globalThis.Request = Request
globalThis.Response = Response
globalThis.FormData = FormData
globalThis.AbortController = AbortController
```

> ⚠️ Please, note `node-fetch` v2 may hang on large response when using `.clone()` or response type shortcuts (like `.json()`) because of smaller buffer size (16 kB). Use v3 instead and override default value of 10mb when needed with `highWaterMark` option.

## 📖 API

```ts
import * as YF from 'ya-fetch'

// YF.create
// YF.get
// YF.post
// YF.patch
// YF.put
// YF.delete
// YF.head
```

### create

```ts
function create(options: Options): Instance
```

Creates an instance with needed defaults. Specify parts of `resource` url, `headers`, `response` or `error` handlers, and more:

```ts
const instance = YF.create({
  resource: 'https://jsonplaceholder.typicode.com',
  headers: {
    'x-from': 'Website',
  },
})

// instance.get
// instance.post
// instance.patch
// instance.put
// instance.delete
// instance.head
// instance.extend
```

#### extend

```
TODO
```

#### Related

- [Create instance](#create-instance)
- [Set options dynamically](#set-options-dynamically)
- [Provide custom search params serializer](#provide-custom-search-params-serializer)

### get<br>post<br>patch<br>put<br>delete<br>head

```ts
function (resource?: string, options?: Options): ResponsePromise
```

Calls `fetch` with preset request method and options:

```ts
await YF.get('https://jsonplaceholder.typicode.com/posts').json()
// → [{ id: 0, title: 'Hello' }, ...]
```

The same functions are returned after [creating an instance](#create) with preset options:

```ts
const instance = YF.create({ resource: 'https://jsonplaceholder.typicode.com' })
await instance.get('/posts').json()
// → [{ id: 0, title: 'Hello' }, ...]
```

#### response methods

```
TODO
```

### options

#### resource?: string

Part of the request URL. If used multiple times all the parts will be combined in final URL. The same as first argument of `get`, `post`, `patch`, `put`, `delete`, `head`.

```ts
const instance = YF.create({
  resource: 'https://jsonplaceholder.typicode.com',
})

// will me merged and send request to 'https://jsonplaceholder.typicode.com/posts'
await instance.get('/posts')

// same as
await YF.get('https://jsonplaceholder.typicode.com/posts')

// will me merged to 'https://jsonplaceholder.typicode.com/posts'
const posts = instance.extend({
  resource: '/posts',
})

// will send request to 'https://jsonplaceholder.typicode.com/posts'
await posts.get()
```

#### headers?: HeadersInit

Request headers. Multiple `headers` will merged together.

```ts
const instance = YF.create({
  headers: { 'x-from': 'Website' },
})

// will use instance `headers`
await instance.get('https://jsonplaceholder.typicode.com/posts')

// will be merged with instance `headers`
const authorized = instance.extend({
  headers: { Authorization: 'Bearer token' },
})

// will send be send with `Authorization` and `x-from` headers
await authorized.post('https://jsonplaceholder.typicode.com/posts')
```

#### json?: unknown

Body for `application/json` type requests, stringified with `JSON.stringify` and applies needed headers automatically.

```ts
await instance.patch('/posts/1', { json: { title: 'Hey' } })
```

#### params?: URLSearchParams | object | string

Search params to append to the request URL. Provide an `object`, `string`, or `URLSearchParams` instance. The `object` will be stringified with [`serialize`](#serialize-params-object-urlsearchparams--string) function.

```ts
// request will be sent to 'https://jsonplaceholder.typicode.com/posts?userId=1'
await instance.get('/posts', { params: { userId: 1 } })
```

#### serialize?: (params: object): URLSearchParams | string

Custom search params serializer when `object` is used. Defaults to internal implementation based on `URLSearchParams` with better handling of array values.

```ts
import queryString from 'query-string'

const instance = YF.create({
  resource: 'https://jsonplaceholder.typicode.com',
  serialize: (params) =>
    queryString.stringify(params, {
      arrayFormat: 'bracket',
    }),
})

// request will be sent to 'https://jsonplaceholder.typicode.com/posts?userId=1&tags[]=1&tags[]=2'
await instance.get('/posts', { params: { userId: 1, tags: [1, 2] } })
```

#### timeout?: number

If specified `TimeoutError` will be thrown and the request will be cancelled after the specified duration.

```ts
try {
  await instance.get('/posts', { timeout: 500 })
} catch (error) {
  if (error instanceof TimeoutError) {
    // do something, or nothing
  }
}
```

#### onRequest?(options: RequestOptions): Promise\<void> | void

Request handler. Use the callback to modify options before the request or cancel the request. Please, note the options here are in the final state before the request will be made, this means `resource` is string, `params` is instance of `URLSearchParams`, and `headers` is instance of `Headers`.

```ts
const authorized = instance.extend({
  async onRequest(options) {
    // fetch 'token' somehow
    options.headers.set('Authorization', `Bearer ${await 'token'}`)
  },
})

// will include `Authorization` will be resolved with async `Bearer token`.
await authorized.get('/posts')
```

```ts
const cancellable = instance.extend({
  onRequest(options) {
    if (options.resource.endsWith('/posts')) {
      // cancels the request if condition is met
      options.signal = AbortSignal.abort()
    }
  },
})

// will be cancelled
await cancellable.get('/posts')
```

#### onResponse?(response: Response): Promise\<Response> | Response

Response handler, handle status codes or throw `ResponseError`.

```ts
const instance = YF.create({
  onResponse(response) {
    // this is the default handler
    if (response.ok) {
      return response
    }

    throw new ResponseError(response)
  },
})
```

#### onSuccess?(response: Response): Promise\<Response> | Response

Success response handler (usually codes 200-299), handled in [`onResponse`](#onresponseresponse-response-promiseresponse--response).

```ts
const instance = YF.create({
  onSuccess(response) {
    // you can modify the response in any way you want
    // or even make a new request
    return new Response(response.body, response)
  },
})
```

#### onFailure?(error: ResponseError | TimeoutError | Error): Promise\<Response> | Response

Throw custom error with additional data, return a new `Promise` with `Response` using `request`, or just submit an event to error tracking service.

```ts
class CustomResponseError extends YF.ResponseError {
  data: unknown
  constructor(response: YF.Response, data: unknown) {
    super(response)
    this.data = data
  }
}

const api = YF.create({
  resource: 'http://localhost',
  async onFailure(error) {
    if (error instanceof YF.ResponseError) {
      if (error.response.status < 500) {
        throw new CustomResponseError(
          error.response,
          await error.response.json()
        )
      }
    }

    trackError(error)
    throw error
  },
})
```

### request

```
TODO
```

### ResponseError

```
TODO
```

### TimeoutError

```
TODO
```

---

MIT © [John Grishin](http://johngrish.in)<|MERGE_RESOLUTION|>--- conflicted
+++ resolved
@@ -4,22 +4,7 @@
 
 > Super light-weight wrapper around `fetch`
 
-<<<<<<< HEAD
-<<<<<<< HEAD
-- [x] Only 1.06 kB when minified & gziped
-=======
-- [x] Only 974 B when minified & gziped
->>>>>>> 2.0.0
-- [x] Only native API (polyfills for `fetch`, `AbortController` required)
-- [x] Strictly typed with TS
-- [x] Instance with custom defaults
-- [x] Methods shortcuts
-- [x] Response type shortcuts
-- [x] First class JSON support
-- [x] Search params
-- [x] Timeouts
-=======
-- [x] Only 1 kB when minified & gziped
+- [x] Only 984 B when minified & gziped
 - [x] Based on [Fetch API](https://developer.mozilla.org/en-US/docs/Web/API/Fetch_API) & [AbortController](https://developer.mozilla.org/en-US/docs/Web/API/AbortController)
 - [x] Custom [instance](#create) with options (`headers`, `error` handlers, ...)
 - [x] Exposed response body [methods](#response-methods) (`.json`, `.blob`, ...)
@@ -27,7 +12,6 @@
 - [x] [Search params](#params-urlsearchparams--object--string) serialization
 - [x] Global [timeouts](#timeout-number)
 - [x] Written in TypeScript
->>>>>>> 82fbe501
 - [x] Pure ESM module
 - [x] Zero deps
 
