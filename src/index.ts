/// <reference types="../env.d.ts" />

interface SearchParams extends Record<string, any> {}

interface Payload {
  json?: unknown
  params?: SearchParams | URLSearchParams | string
}

interface Response<P extends Payload = Payload> extends globalThis.Response {
  options: RequestOptions<P>
  attempt: number
}

interface BodyMethods {
  json<T>(): Promise<T>
  text(): Promise<string>
  blob(): Promise<Blob>
  arrayBuffer(): Promise<ArrayBuffer>
  formData(): Promise<FormData>
  void(): Promise<void>
}

interface ResponsePromise<P extends Payload = Payload>
  extends Promise<Response<P>>,
    BodyMethods {}

interface Serialize {
  (params: SearchParams): URLSearchParams | string
}

interface RequestMethod<P extends Payload> {
  <T extends P>(
    resource?: string | RequestMethodOptions<T>,
    options?: RequestMethodOptions<T>
  ): ResponsePromise<T>
}

interface RequiredOptions<P extends Payload> extends RequestInit {
  /**
   * Base of the request URL, default to `location.origin` if available.
   * Provide a valid url if you want to use relative `resource` path
   * when module loaded in `file://`, `about:blank` or Node.js environment.
   */
  base?: string
  /**
   * Part of the request URL
   */
  resource?: string
  /**
   * Request headers
   */
  headers?: HeadersInit
  /**
   * Body for `application/json` type requests, stringified with `JSON.stringify`.
   */
  json?: P['json']
  /**
   * Search params to append to a request URL.
   */
  params?: P['params']
  /**
   * Custom search params serializer when `object` passed to `params`.
   * Defaults to internal implementation based on `URLSearchParams`
   * with better handling of array values.
   */
  serialize?: Serialize
  /**
   * If specified `TimeoutError` will be thrown and the request will be
   * cancelled after a specified duration.
   */
  timeout?: number
  /**
   * `node-fetch` v3 option, default is 10mb.\
   * @see {@link https://github.com/exah/ya-fetch#node-js-support}
   */
  highWaterMark?: number
  /**
   * Use the callback to modify options before a request
   */
  onRequest(url: URL, options: RequestOptions<P>): Promise<void> | void
  /**
   * Response handler, must handle status codes or throw `ResponseError`
   */
  onResponse(response: Response<P>): Promise<Response<P>> | Response<P>
  /**
   * Success response handler (usually codes 200-299).
   */
  onSuccess?(response: Response<P>): Promise<Response<P>> | Response<P>
  /**
   * Instance error handler. Use it to throw custom errors
   * or to send information to error tracking service.
   */
  onFailure?(
    error: ResponseError<P> | TimeoutError | Error
  ): Promise<Response<P>> | Response<P>
  /**
   * Condition for retrying failed requests
   */
  retry(response: Response<P>): boolean | void
  /**
   * Customize retry delay
   */
  delay(response: Response<P>): number
  /**
   * Transform parsed JSON from response.
   */
  onJSON(input: unknown): Promise<unknown> | unknown
}

interface RequestMethodOptions<P extends Payload>
  extends Omit<Options<P>, 'resource' | 'method'> {}

interface RequestOptions<P extends Payload> extends RequiredOptions<P> {
  resource: string
  headers: Headers
  params: URLSearchParams
}

interface Options<P extends Payload = Payload>
  extends Partial<RequiredOptions<P>> {}

interface Instance<P extends Payload = Payload> {
  get: RequestMethod<P>
  post: RequestMethod<P>
  patch: RequestMethod<P>
  put: RequestMethod<P>
  delete: RequestMethod<P>
  head: RequestMethod<P>
  extend<T extends P>(options?: Options<T>): Instance<T>
}

const CONTENT_TYPES = {
  json: 'application/json',
  text: 'text/*',
  formData: 'multipart/form-data',
  arrayBuffer: '*/*',
  blob: '*/*',
  void: '*/*',
} as const

const DEFAULTS: RequiredOptions<Payload> = {
  base:
    typeof location !== 'undefined' && location.origin !== 'null'
      ? location.origin
      : undefined,
  highWaterMark: 1024 * 1024 * 10, // 10mb
  onRequest() {},
  onResponse(response) {
    if (response.ok) {
      return response
    }

    throw new ResponseError(response)
  },
  retry: (response) =>
    response.attempt < 2 &&
    [408, 413, 429, 500, 502, 503, 504].includes(response.status),
  delay: (response) => 0.3 * 2 ** response.attempt * 1000,
  onJSON: (json) => json,
}

<<<<<<< HEAD
const serialize = (input: SearchParams): URLSearchParams => {
  const params = new URLSearchParams()

  Object.entries(input).forEach(([key, value]) => {
=======
function serialize(input: SearchParams): URLSearchParams {
  const params = new URLSearchParams()

  for (const [key, value] of Object.entries(input)) {
>>>>>>> ab1ee1e8
    if (Array.isArray(value)) {
      value.forEach((item) => params.append(key, item))
    } else if (value != null) {
      params.append(key, input[key])
    }
  })

  return params
}

const mergeMaps = <Init, Request extends URLSearchParams | Headers>(
  M: new (init?: Init) => Request,
  left?: Init,
  right?: Init
): Request => {
  const result = new M(left)

  new M(right).forEach((value, key) => result.append(key, value))

  return result
}

const normalizeParams = (
  transform: Serialize = serialize,
  params: SearchParams | URLSearchParams | string = ''
) =>
  typeof params === 'string' || params instanceof URLSearchParams
    ? params
    : transform(params)

const mergeOptions = <A extends Options<Payload>, B extends Options<Payload>>(
  left: A,
  right: Partial<B>,
  serialize = right.serialize || left.serialize
) =>
  Object.assign({}, left, right, {
    resource: (left.resource || '') + (right.resource || ''),
    headers: mergeMaps(Headers, left.headers, right.headers),
    params: mergeMaps(
      URLSearchParams,
      normalizeParams(serialize, left.params),
      normalizeParams(serialize, right.params)
    ),
  })

interface ResponseError<P extends Payload = Payload> extends Error {
  response: Response<P>
}

class ResponseError<P extends Payload = Payload> extends Error {
  name = 'ResponseError'

  constructor(
    response: Response<P>,
    message: string = `Request failed with status code ${response.status}`
  ) {
    super(message)
    this.response = response
  }
}

class TimeoutError extends Error {
  name = 'TimeoutError'

  constructor() {
    super('Request timed out')
  }
}

const request = <P extends Payload>(
  baseOptions: Options<P>,
  attempt: number = 0
): ResponsePromise<P> => {
  let timerID: ReturnType<typeof setTimeout>

  const options: RequestOptions<P> = mergeOptions(DEFAULTS, baseOptions)
  const promise = new Promise<Response<P>>((resolve, reject) => {
    const url = new URL(options.resource, options.base)
    url.search += options.params

    if (options.json != null) {
      options.body = JSON.stringify(options.json)
      options.headers.set('content-type', CONTENT_TYPES.json)
    }

    if (options.timeout! > 0) {
      const controller = new AbortController()

      timerID = setTimeout(() => {
        reject(new TimeoutError())
        controller.abort()
      }, options.timeout)

      if (options.signal != null) {
        options.signal.addEventListener('abort', () => {
          clearTimeout(timerID)
          controller.abort()
        })
      }

      options.signal = controller.signal
    }

    Promise.resolve(options.onRequest(url, options))
      .then(() => fetch(url, options))
      .then((response) => Object.assign(response, { options, attempt }))
      .then(resolve, reject)
      .then(() => clearTimeout(timerID))
  })
    .then((response) =>
      options.retry(response)
        ? new Promise<Response<P>>((resolve) => {
            setTimeout(
              () => resolve(request(options, attempt + 1)),
              options.delay(response)
            )
          })
        : response
    )
    .then(options.onResponse)
    .then(options.onSuccess, options.onFailure) as ResponsePromise<P>

  Object.entries(CONTENT_TYPES).forEach(([key, value]) => {
    promise[key] = () => {
      options.headers.set('accept', value)
      return promise
        .then((result) => (key === 'void' ? undefined : result.clone()[key]()))
        .then((parsed) => (key === 'json' ? options.onJSON(parsed) : parsed))
    }
  })

  return promise
}

const create = <P extends Payload>(
  baseOptions: Options<P> = {}
): Instance<P> => {
  const extend = <T extends P>(options: Options<T>) =>
    create<T>(mergeOptions(baseOptions, options))

  const createMethod =
    (method: string): RequestMethod<P> =>
    (resource, options) =>
      request(
        mergeOptions(
          baseOptions,
          Object.assign(
            { method },
            typeof resource === 'string' ? { resource } : resource,
            options
          )
        )
      )

  return {
    get: createMethod('get'),
    post: createMethod('post'),
    patch: createMethod('patch'),
    put: createMethod('put'),
    delete: createMethod('delete'),
    head: createMethod('head'),
    extend,
  }
}

const { get, post, put, patch, head, delete: _delete } = create()

export {
  type ResponsePromise,
  type Payload,
  type Options,
  type Instance,
  type Response,
  type Serialize,
  ResponseError,
  TimeoutError,
  serialize,
  request,
  create,
  get,
  post,
  put,
  patch,
  head,
  _delete as delete,
}<|MERGE_RESOLUTION|>--- conflicted
+++ resolved
@@ -160,17 +160,10 @@
   onJSON: (json) => json,
 }
 
-<<<<<<< HEAD
-const serialize = (input: SearchParams): URLSearchParams => {
-  const params = new URLSearchParams()
-
-  Object.entries(input).forEach(([key, value]) => {
-=======
 function serialize(input: SearchParams): URLSearchParams {
   const params = new URLSearchParams()
 
-  for (const [key, value] of Object.entries(input)) {
->>>>>>> ab1ee1e8
+  Object.entries(input).forEach(([key, value]) => {
     if (Array.isArray(value)) {
       value.forEach((item) => params.append(key, item))
     } else if (value != null) {
