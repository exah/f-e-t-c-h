--- conflicted
+++ resolved
@@ -207,14 +207,9 @@
       Promise.resolve(opts.getOptions(opts))
         .then((options) => merge(opts, options))
         .then((options) => Promise.all([fetch(opts.url, options), options]))
-<<<<<<< HEAD
         .then(([response, options]) =>
           opts.onRetry(Object.assign(response, { options }), retry)
         )
-        .then(opts.onResponse)
-=======
-        .then(([response, options]) => Object.assign(response, { options }))
->>>>>>> b49da28c
         .then(resolve, reject)
         .then(() => clearTimeout(timerID))
     )
