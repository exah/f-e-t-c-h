interface SearchParams
  extends Record<string, string | number | Array<string | number>> {}

interface Payload {
  json?: unknown
  params?: SearchParams | URLSearchParams | string
}

interface Response<P extends Payload = Payload> extends globalThis.Response {
  options: RequestOptions<P>
}

interface BodyMethods {
  json<T>(): Promise<T>
  text(): Promise<string>
  blob(): Promise<Blob>
  arrayBuffer(): Promise<ArrayBuffer>
  formData(): Promise<FormData>
  void(): Promise<void>
}

interface ResponsePromise<P extends Payload = Payload>
  extends Promise<Response<P>>,
    BodyMethods {}

interface Serializer {
  (params: SearchParams): URLSearchParams | string
}

interface RequestMethod<P extends Payload> {
  <T extends P>(
    resource?: number | string | RequestMethodOptions<T>,
    options?: RequestMethodOptions<T>
  ): ResponsePromise<T>
}

interface RequiredOptions<P extends Payload> extends RequestInit {
  /**
   * Part of the request URL
   */
  resource?: string
  /**
   * Request headers
   */
  headers?: HeadersInit
  /**
   * Body for `application/json` type requests, stringified with `JSON.stringify`.
   */
  json?: P['json']
<<<<<<< HEAD
  /** Object that can be passed to `serialize` */
  params?: Exclude<P['params'], undefined>
  /** Maximum number of retries to do on failed request */
  retry: number
  /** Throw `TimeoutError` if timeout is passed */
  timeout: number
  /** String that will prepended to `url` in `fetch` instance */
  prefixUrl: string
  /** Request headers */
  headers?: HeadersRecord
=======
>>>>>>> 82fbe501
  /**
   * Search params to append to the request URL.
   * Provide an `object`, `string`, or `URLSearchParams` instance.
   */
  params?: P['params']
  /**
   * Custom search params serializer when `object` is used.
   * Defaults to internal implementation based on `URLSearchParams`
   * with better handling of array values.
   */
  serialize?: Serializer
  /**
   * If specified `TimeoutError` will be thrown and
   * the request will be cancelled after the specified duration.
   */
  timeout?: number
  /**
   * `node-fetch` v3 option, default is 10mb.\
   * @see {@link https://github.com/exah/ya-fetch#node-js-support}
   */
  highWaterMark?: number
<<<<<<< HEAD
  /** Request options, can be async */
  getOptions(
    options: StrictOptions<P>
  ): Promise<Options<P> | undefined> | Options<P> | undefined
  /** Custom params serializer, default to `URLSearchParams` */
  serialize(
    params: Exclude<P['params'], undefined>
  ): URLSearchParams | string | undefined
  /** Response handler, must handle status codes or throw `ResponseError` */
  onResponse(response: Output<P>): Output<P> | Promise<Output<P>>
  onRetry(response: Output<P>, retry: number): Output<P> | Promise<Output<P>>
  /** Response handler with success status codes 200-299 */
  onSuccess?(response: Output<P>): Output<P> | Promise<Output<P>>
  /** Error handler. Throw passed `error` for unhandled cases, throw custom errors, or return the new `Response` */
=======
  /**
   * Request handler.
   * Use the callback to modify options before the request
   */
  onRequest(options: RequestOptions<P>): Promise<void> | void
  /**
   * Response handler, must handle status codes or throw `ResponseError`
   */
  onResponse(response: Response<P>): Promise<Response<P>> | Response<P>
  /**
   * Success response handler (usually codes 200-299).
   * @see onResponse
   */
  onSuccess?(response: Response<P>): Promise<Response<P>> | Response<P>
  /**
   * Error handler.
   * Throw custom error, or return a new `Promise` with `Response` using `request`.
   * @see onResponse
   */
>>>>>>> 82fbe501
  onFailure?(
    error: ResponseError<P> | TimeoutError | Error
  ): Promise<Response<P>> | Response<P>
  /**
   * Transform parsed JSON from response.
   */
  onJSON(input: unknown): Promise<unknown> | unknown
}

interface RequestMethodOptions<P extends Payload>
  extends Omit<Options<P>, 'resource' | 'method'> {}

interface RequestOptions<P extends Payload>
  extends Omit<RequiredOptions<P>, 'headers' | 'params'> {
  resource: string
  headers: Headers
  params: URLSearchParams
}

interface Options<P extends Payload = Payload>
  extends Partial<RequiredOptions<P>> {}

interface Instance<P extends Payload> {
  get: RequestMethod<P>
  post: RequestMethod<P>
  patch: RequestMethod<P>
  put: RequestMethod<P>
  delete: RequestMethod<P>
  head: RequestMethod<P>
  extend<T extends P>(options?: Options<T>): Instance<T>
}

const CONTENT_TYPES = {
  json: 'application/json',
  text: 'text/*',
  formData: 'multipart/form-data',
  arrayBuffer: '*/*',
  blob: '*/*',
  void: '*/*',
} as const

const DEFAULTS: RequiredOptions<Payload> = {
  credentials: 'same-origin',
<<<<<<< HEAD
  retry: 0,
  timeout: 0,
=======
>>>>>>> 82fbe501
  highWaterMark: 1024 * 1024 * 10, // 10mb
  onRequest: () => {},
  onResponse(result) {
    if (result.ok) {
      return result
    }

    throw new ResponseError(result)
  },
  onRetry(result, retry) {
    if (!result.ok && retry < result.options.retry) {
      return new Promise((resolve) =>
        setTimeout(
          () => resolve(request(result.options, retry + 1)),
          0.3 * 2 ** retry * 1000
        )
      )
    }

    return result
  },
  onJSON: (json) => json,
}

function defaultSerialize(input: SearchParams): URLSearchParams {
  const params = new URLSearchParams()

  for (const key of Object.keys(input)) {
    if (Array.isArray(input[key])) {
      // @ts-expect-error
      input[key].forEach((item) => params.append(key, item as string))
    } else {
      params.append(key, input[key] as string)
    }
  }

  return params
}

function mergeMaps<Init, Request extends URLSearchParams | Headers>(
  M: new (init?: Init) => Request,
  left?: Init,
  right?: Init
): Request {
  const result = new M(left)

  new M(right).forEach((value, key) => result.append(key, value))

  return result
}

const normalizeParams = (
  serialize: Serializer = defaultSerialize,
  params: SearchParams | URLSearchParams | string = ''
) =>
  typeof params === 'string' || params instanceof URLSearchParams
    ? params
    : serialize(params)

const mergeOptions = <A extends Options<Payload>, B extends Options<Payload>>(
  left: A,
  right: Partial<B>,
  serialize = right.serialize || left.serialize
) =>
  Object.assign({}, left, right, {
    resource: (left.resource || '') + (right.resource || ''),
    headers: mergeMaps(Headers, left.headers, right.headers),
    params: mergeMaps(
      URLSearchParams,
      normalizeParams(serialize, left.params),
      normalizeParams(serialize, right.params)
    ),
  })

class ResponseError<P extends Payload = Payload> extends Error {
  name = 'ResponseError'
  response: Response<P>

  constructor(response: Response<P>, message = response.statusText) {
    super(message)
    this.response = response
  }
}

class TimeoutError extends Error {
  name = 'TimeoutError'

  constructor() {
    super('Request timed out')
  }
}

function request<P extends Payload>(
  baseOptions: Options<P>
): ResponsePromise<P> {
  const options: RequestOptions<P> = mergeOptions(DEFAULTS, baseOptions)
  const promise = new Promise<Response<P>>((resolve, reject) => {
    const url = new URL(options.resource)
    url.search += options.params

    if (options.json != null) {
      options.body = JSON.stringify(options.json)
      options.headers.set('content-type', CONTENT_TYPES.json)
    }

<<<<<<< HEAD
  return params
}

function request<P extends Input>(
  baseOptions?: Options<P>,
  retry: number = 0
): PromiseMethods<P> {
  const opts = merge(DEFAULTS as StrictOptions<P>, baseOptions)
  const query = Object.keys(opts.params).length
    ? '?' + opts.serialize(opts.params)
    : ''

  opts.url = opts.prefixUrl + opts.resource + query

  if (opts.json != null) {
    opts.body = JSON.stringify(opts.json)
    opts.headers['content-type'] = CONTENT_TYPES.json
  }

  const promise = new Promise<Output<P>>((resolve, reject) => {
=======
>>>>>>> 82fbe501
    let timerID: ReturnType<typeof setTimeout>
    if (options.timeout! > 0) {
      const controller = new AbortController()

      timerID = setTimeout(() => {
        reject(new TimeoutError())
        controller.abort()
      }, options.timeout)

      if (options.signal != null) {
        options.signal.addEventListener('abort', () => {
          clearTimeout(timerID)
          controller.abort()
        })
      }

      options.signal = controller.signal
    }

    // Running fetch in next tick allow us to set headers after creating promise
    setTimeout(() =>
      Promise.resolve(options.onRequest(options))
        .then(() => fetch(url, options))
        .then((response) => Object.assign(response, { options }))
        .then(resolve, reject)
        .then(() => clearTimeout(timerID))
    )
  })
<<<<<<< HEAD
    .then((result) => opts.onRetry(result, retry))
    .then(opts.onResponse)
    .then(opts.onSuccess, opts.onFailure) as PromiseMethods<P>
=======
    .then(options.onResponse)
    .then(options.onSuccess, options.onFailure) as ResponsePromise<P>
>>>>>>> 82fbe501

  for (const key of Object.keys(CONTENT_TYPES) as Array<keyof BodyMethods>) {
    promise[key] = () => {
      options.headers.set('accept', CONTENT_TYPES[key])
      return promise
        .then((result) => result.clone())
        .then((result) => (key === 'void' ? undefined : result[key]()))
        .then((parsed) => (key === 'json' ? options.onJSON(parsed) : parsed))
    }
  }

  return promise
}

function create<P extends Payload>(baseOptions: Options<P> = {}): Instance<P> {
  const extend = <T extends P>(options: Options<T>) =>
    create<T>(mergeOptions(baseOptions, options))

  const createMethod =
    (method: string): RequestMethod<P> =>
    (resource, options) =>
      request(
        mergeOptions(
          baseOptions,
          Object.assign(
            { method },
            typeof resource === 'string' || typeof resource === 'number'
              ? { resource }
              : resource,
            options
          )
        )
      )

  return {
    get: createMethod('GET'),
    post: createMethod('POST'),
    patch: createMethod('PATCH'),
    put: createMethod('PUT'),
    delete: createMethod('DELETE'),
    head: createMethod('HEAD'),
    extend,
  }
}

const { get, post, put, patch, head, delete: _delete } = create()

export {
  ResponsePromise,
  Payload,
  Options,
  Instance,
  Response,
  ResponseError,
  TimeoutError,
  Serializer,
  defaultSerialize as serialize,
  request,
  create,
  get,
  post,
  put,
  patch,
  head,
  _delete as delete,
}<|MERGE_RESOLUTION|>--- conflicted
+++ resolved
@@ -47,19 +47,6 @@
    * Body for `application/json` type requests, stringified with `JSON.stringify`.
    */
   json?: P['json']
-<<<<<<< HEAD
-  /** Object that can be passed to `serialize` */
-  params?: Exclude<P['params'], undefined>
-  /** Maximum number of retries to do on failed request */
-  retry: number
-  /** Throw `TimeoutError` if timeout is passed */
-  timeout: number
-  /** String that will prepended to `url` in `fetch` instance */
-  prefixUrl: string
-  /** Request headers */
-  headers?: HeadersRecord
-=======
->>>>>>> 82fbe501
   /**
    * Search params to append to the request URL.
    * Provide an `object`, `string`, or `URLSearchParams` instance.
@@ -77,26 +64,14 @@
    */
   timeout?: number
   /**
+   * Maximum number of retries to do on failed request
+   */
+  retry?: number
+  /**
    * `node-fetch` v3 option, default is 10mb.\
    * @see {@link https://github.com/exah/ya-fetch#node-js-support}
    */
   highWaterMark?: number
-<<<<<<< HEAD
-  /** Request options, can be async */
-  getOptions(
-    options: StrictOptions<P>
-  ): Promise<Options<P> | undefined> | Options<P> | undefined
-  /** Custom params serializer, default to `URLSearchParams` */
-  serialize(
-    params: Exclude<P['params'], undefined>
-  ): URLSearchParams | string | undefined
-  /** Response handler, must handle status codes or throw `ResponseError` */
-  onResponse(response: Output<P>): Output<P> | Promise<Output<P>>
-  onRetry(response: Output<P>, retry: number): Output<P> | Promise<Output<P>>
-  /** Response handler with success status codes 200-299 */
-  onSuccess?(response: Output<P>): Output<P> | Promise<Output<P>>
-  /** Error handler. Throw passed `error` for unhandled cases, throw custom errors, or return the new `Response` */
-=======
   /**
    * Request handler.
    * Use the callback to modify options before the request
@@ -116,7 +91,6 @@
    * Throw custom error, or return a new `Promise` with `Response` using `request`.
    * @see onResponse
    */
->>>>>>> 82fbe501
   onFailure?(
     error: ResponseError<P> | TimeoutError | Error
   ): Promise<Response<P>> | Response<P>
@@ -124,6 +98,10 @@
    * Transform parsed JSON from response.
    */
   onJSON(input: unknown): Promise<unknown> | unknown
+  onRetry(
+    response: Response<P>,
+    retry: number
+  ): Response<P> | Promise<Response<P>>
 }
 
 interface RequestMethodOptions<P extends Payload>
@@ -160,11 +138,6 @@
 
 const DEFAULTS: RequiredOptions<Payload> = {
   credentials: 'same-origin',
-<<<<<<< HEAD
-  retry: 0,
-  timeout: 0,
-=======
->>>>>>> 82fbe501
   highWaterMark: 1024 * 1024 * 10, // 10mb
   onRequest: () => {},
   onResponse(result) {
@@ -174,12 +147,12 @@
 
     throw new ResponseError(result)
   },
-  onRetry(result, retry) {
-    if (!result.ok && retry < result.options.retry) {
+  onRetry(result, retryCount) {
+    if (!result.ok && retryCount < result.options.retry!) {
       return new Promise((resolve) =>
         setTimeout(
-          () => resolve(request(result.options, retry + 1)),
-          0.3 * 2 ** retry * 1000
+          () => resolve(request(result.options, retryCount + 1)),
+          0.3 * 2 ** retryCount * 1000
         )
       )
     }
@@ -258,7 +231,8 @@
 }
 
 function request<P extends Payload>(
-  baseOptions: Options<P>
+  baseOptions: Options<P>,
+  retryCount: number = 0
 ): ResponsePromise<P> {
   const options: RequestOptions<P> = mergeOptions(DEFAULTS, baseOptions)
   const promise = new Promise<Response<P>>((resolve, reject) => {
@@ -270,29 +244,6 @@
       options.headers.set('content-type', CONTENT_TYPES.json)
     }
 
-<<<<<<< HEAD
-  return params
-}
-
-function request<P extends Input>(
-  baseOptions?: Options<P>,
-  retry: number = 0
-): PromiseMethods<P> {
-  const opts = merge(DEFAULTS as StrictOptions<P>, baseOptions)
-  const query = Object.keys(opts.params).length
-    ? '?' + opts.serialize(opts.params)
-    : ''
-
-  opts.url = opts.prefixUrl + opts.resource + query
-
-  if (opts.json != null) {
-    opts.body = JSON.stringify(opts.json)
-    opts.headers['content-type'] = CONTENT_TYPES.json
-  }
-
-  const promise = new Promise<Output<P>>((resolve, reject) => {
-=======
->>>>>>> 82fbe501
     let timerID: ReturnType<typeof setTimeout>
     if (options.timeout! > 0) {
       const controller = new AbortController()
@@ -321,14 +272,9 @@
         .then(() => clearTimeout(timerID))
     )
   })
-<<<<<<< HEAD
-    .then((result) => opts.onRetry(result, retry))
-    .then(opts.onResponse)
-    .then(opts.onSuccess, opts.onFailure) as PromiseMethods<P>
-=======
+    .then((result) => options.onRetry(result, retryCount))
     .then(options.onResponse)
     .then(options.onSuccess, options.onFailure) as ResponsePromise<P>
->>>>>>> 82fbe501
 
   for (const key of Object.keys(CONTENT_TYPES) as Array<keyof BodyMethods>) {
     promise[key] = () => {
