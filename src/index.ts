--- conflicted
+++ resolved
@@ -56,12 +56,8 @@
     params: Exclude<P['params'], undefined>
   ): URLSearchParams | string | undefined
   /** Response handler, must handle status codes or throw `ResponseError` */
-<<<<<<< HEAD
-  onResponse(response: Result<P>): Result<P> | Promise<Result<P>>
-  onRetry(response: Result<P>, retry: number): Result<P> | Promise<Result<P>>
-=======
   onResponse(response: Output<P>): Output<P> | Promise<Output<P>>
->>>>>>> 9ed387c5
+  onRetry(response: Output<P>, retry: number): Output<P> | Promise<Output<P>>
   /** Response handler with success status codes 200-299 */
   onSuccess?(response: Output<P>): Output<P> | Promise<Output<P>>
   /** Error handler. Throw passed `error` for unhandled cases, throw custom errors, or return the new `Response` */
@@ -172,14 +168,10 @@
   return params
 }
 
-<<<<<<< HEAD
-function request<P extends Payload>(
+function request<P extends Input>(
   baseOptions?: Options<P>,
   retry: number = 0
-): Methods<P> {
-=======
-function request<P extends Input>(baseOptions?: Options<P>): PromiseMethods<P> {
->>>>>>> 9ed387c5
+): PromiseMethods<P> {
   const opts = merge(DEFAULTS as StrictOptions<P>, baseOptions)
   const query = Object.keys(opts.params).length
     ? '?' + opts.serialize(opts.params)
