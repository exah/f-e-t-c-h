import {
  beforeAll,
  afterAll,
  afterEach,
  describe,
  test,
  expect,
  vi,
} from 'vitest'
<<<<<<< HEAD
import { http, type ResponseResolver } from 'msw'
=======
import { http, delay, type ResponseResolver } from 'msw'
>>>>>>> fb0f1679
import { setupServer } from 'msw/node'
import queryString from 'query-string'
import * as YF from '../src/index.js'

const server = setupServer()

beforeAll(() => server.listen())
afterAll(() => server.close())
<<<<<<< HEAD

=======
>>>>>>> fb0f1679
afterEach(() => server.resetHandlers())

describe('Instance', () => {
  test('should create new instance', () => {
    const api = YF.create()

    expect(api.extend).toBeInstanceOf(Function)
    expect(api.get).toBeInstanceOf(Function)
    expect(api.post).toBeInstanceOf(Function)
    expect(api.put).toBeInstanceOf(Function)
    expect(api.patch).toBeInstanceOf(Function)
    expect(api.delete).toBeInstanceOf(Function)
    expect(api.head).toBeInstanceOf(Function)
  })

  test('should prepend resource with create options', async () => {
    const endpoint = vi.fn(() => Response.json([1, 2, 3, 4]))
<<<<<<< HEAD

=======
>>>>>>> fb0f1679
    server.use(http.get('http://localhost/comments', endpoint))

    const api = YF.create({ resource: 'http://localhost' })
    const result = await api.get('/comments').json<number[]>()

    expect(result).toEqual([1, 2, 3, 4])
    expect(endpoint).toHaveBeenCalledTimes(1)
  })

  test('should extend instance with new options', async () => {
    const endpoint = vi.fn(() => new Response())
<<<<<<< HEAD

=======
>>>>>>> fb0f1679
    server.use(http.get('http://localhost/comments', endpoint))

    const base = YF.create({ resource: 'http://localhost' })

    const extended = base.extend({
      headers: {
        Authorization: 'Bearer ::Token::',
      },
    })

    await extended.get('/comments')

    expect(endpoint).toHaveBeenCalledTimes(1)
    expect(endpoint.mock.calls[0]).toSatisfy(
      ([{ request }]: Parameters<ResponseResolver>) =>
        request.headers.get('Authorization') === 'Bearer ::Token::'
    )
  })

  test('default request method should be GET', async () => {
    const endpoint = vi.fn(() => Response.json([1, 2, 3, 4]))

    server.use(http.get('http://localhost/comments', endpoint))

    const result = await YF.get('http://localhost/comments').json()

    expect(result).toEqual([1, 2, 3, 4])
    expect(endpoint).toHaveBeenCalledTimes(1)
  })

  test('should transform `params` to query string', async () => {
    const endpoint = vi.fn<Parameters<ResponseResolver>>(({ request }) => {
      const url = new URL(request.url)

      if (url.searchParams.get('userId') === '1') {
        return new Response('ok')
      }

      return new Response('Invalid request', { status: 400 })
    })

    server.use(http.get('http://localhost/comments', endpoint))

    const result = await YF.get('http://localhost/comments', {
      params: { userId: 1 },
    }).text()

    expect(result).toBe('ok')
    expect(endpoint).toHaveBeenCalledTimes(1)
  })

<<<<<<< HEAD
  test.only('should merge `params` from instance and transform to query string', async () => {
    const scope = nock('http://localhost')
      .get('/comments?userId=1&accessToken=1')
      .reply(200, 'ok')
=======
  test('should merge `params` from instance and transform to query string', async () => {
    const endpoint = vi.fn<Parameters<ResponseResolver>>(({ request }) => {
      const url = new URL(request.url)

      if (
        url.searchParams.get('userId') === '1' &&
        url.searchParams.get('accessToken') === '1'
      ) {
        return new Response('ok')
      }

      return new Response('Invalid request', { status: 400 })
    })

    server.use(http.get('http://localhost/comments', endpoint))
>>>>>>> fb0f1679

    const api = YF.create({
      resource: 'http://localhost',
      params: { accessToken: 1 },
    })

    const result = await api.get('/comments', { params: { userId: 1 } }).text()

    expect(result).toBe('ok')
    expect(endpoint).toHaveBeenCalledTimes(1)
  })

  test('should modify `json` response with `onJSON` method', async () => {
    const endpoint = vi.fn(() => Response.json({ data: [1, 2, 3, 4] }))
    server.use(http.get('http://localhost/comments', endpoint))

    const api = YF.create({
      resource: 'http://localhost',
      onJSON: (parsed: { data: number[] }) => parsed.data,
    })

    const result = await api.get('/comments').json<number[]>()

    expect(result).toEqual([1, 2, 3, 4])
    expect(endpoint).toHaveBeenCalledTimes(1)
  })

  test('should be able to return custom error `onFailure`', async () => {
    enum ErrorCode {
      'Foo Error' = 100,
    }

    class CustomResponseError extends YF.ResponseError {
      code: ErrorCode
      constructor(response: YF.Response, code: ErrorCode) {
        super(response, ErrorCode[code])
        this.code = code
      }
    }

    const endpoint = vi.fn(() =>
      Response.json({ errorCode: ErrorCode['Foo Error'] }, { status: 403 })
    )
    server.use(http.get('http://localhost/comments', endpoint))

    const api = YF.create({
      resource: 'http://localhost',
      async onFailure(error) {
        if (error instanceof YF.ResponseError) {
          if (error.response.status === 403) {
            const json = await error.response.json()

            if ('errorCode' in json) {
              throw new CustomResponseError(error.response, json.errorCode)
            }
          }
        }

        throw error
      },
    })

    try {
      await api.get('/comments')
    } catch (error) {
      if (error instanceof CustomResponseError) {
        expect(error.message).toEqual('Foo Error')
        expect(error.code).toEqual(ErrorCode['Foo Error'])
      }
    }

    expect(endpoint).toHaveBeenCalledTimes(1)
  })

  test('return new `Response` inside `onFailure`', async () => {
    const times = 6
    let count = 0
<<<<<<< HEAD

    const scope = nock('http://localhost')
      .get('/comments')
      .times(times)
      .reply(() => {
        if (count < 5) {
          count++
          return [500]
        }
=======
>>>>>>> fb0f1679

    const endpoint = vi.fn(() => {
      if (count < 5) {
        count++
        return new Response(null, { status: 500 })
      }

      return new Response('OK')
    })

    server.use(http.get('http://localhost/comments', endpoint))

    const api = YF.create({
      resource: 'http://localhost',
      onFailure(error) {
        if (error instanceof YF.ResponseError) {
          if (error.response.status === 500 && count < times) {
            return YF.request(error.response.options)
          } else if (error.response.ok) {
            return error.response
          }
        }

        throw error
      },
    })

    const result = await api.get('/comments').text()

    expect(count).toBe(5)
    expect(result).toBe('OK')
    expect(endpoint).toHaveBeenCalledTimes(6)
  })

  test('return new `Response` inside `onResponse`', async () => {
    const times = 6
    let count = 0
<<<<<<< HEAD

    const scope = nock('http://localhost')
      .get('/comments')
      .times(times)
      .reply(() => {
        if (count < 5) {
          count++
          return [500]
        }
=======
>>>>>>> fb0f1679

    const endpoint = vi.fn(() => {
      if (count < 5) {
        count++
        return new Response(null, { status: 500 })
      }

      return new Response('OK')
    })

    server.use(http.get('http://localhost/comments', endpoint))

    const api = YF.create({
      resource: 'http://localhost',
      onResponse(response) {
        if (response.status === 500 && count < times) {
          return YF.request(response.options)
        } else if (response.ok) {
          return response
        }

        throw new YF.ResponseError(response)
      },
    })

    const result = await api.get('/comments').text()

    expect(count).toBe(5)
    expect(result).toBe('OK')
    expect(endpoint).toHaveBeenCalledTimes(6)
  })

  test('should be possible to use custom `serialize` function', async () => {
    const endpoint = vi.fn<Parameters<ResponseResolver>>(({ request }) => {
      const url = new URL(request.url)

      if (
        url.search ===
        '?accessToken=1&users%5B%5D=1&users%5B%5D=2&users%5B%5D=3'
      ) {
        return new Response('ok')
      }

      return new Response('Invalid request', { status: 400 })
    })

    server.use(http.get('http://localhost/comments', endpoint))

    const api = YF.create({
      resource: 'http://localhost',
      params: { accessToken: '1' },
      serialize: (params) =>
        queryString.stringify(params, { arrayFormat: 'bracket' }),
    })

    const result = await api
      .get('/comments', { params: { users: [1, 2, 3] } })
      .text()

    expect(result).toBe('ok')
    expect(endpoint).toHaveBeenCalledTimes(1)
  })
})

describe('Response', () => {
  test('request should return `Response` object by default', async () => {
    const endpoint = vi.fn(() => new Response())
    server.use(http.get('http://localhost/comments', endpoint))

    const result = await YF.get('http://localhost/comments')

    expect(result).toBeInstanceOf(Response)
    expect(endpoint).toHaveBeenCalledTimes(1)
  })

  test('request should return `json`', async () => {
    const data = {
      firstName: 'Ivan',
      lastName: 'Grishin',
      items: [
        { id: 1, name: 'Backpack' },
        { id: 2, name: 'Laptop' },
      ],
    }

    const endpoint = vi.fn<Parameters<ResponseResolver>>(({ request }) =>
      request.headers.get('accept') === 'application/json'
        ? Response.json(data)
        : Response.error()
    )

    server.use(http.get('http://localhost/comments', endpoint))
    const result = await YF.get('http://localhost/comments').json()

    expect(result).toEqual(data)
    expect(endpoint).toHaveBeenCalledTimes(1)
  })

  test('request should return `text`', async () => {
    const endpoint = vi.fn<Parameters<ResponseResolver>>(({ request }) =>
      request.headers.get('accept') === 'text/*'
        ? new Response('ok')
        : Response.error()
    )

    server.use(http.get('http://localhost/comments', endpoint))

    const result = await YF.get('http://localhost/comments').text()

    expect(result).toBe('ok')
    expect(endpoint).toHaveBeenCalledTimes(1)
  })

  test('request should return `arrayBuffer`', async () => {
    const endpoint = vi.fn<Parameters<ResponseResolver>>(({ request }) =>
      request.headers.get('accept') === '*/*'
        ? new Response('test')
        : Response.error()
    )

    server.use(http.get('http://localhost/blob', endpoint))

    const result = await YF.get('http://localhost/blob').arrayBuffer()

    expect(String.fromCharCode(...new Uint8Array(result))).toBe('test')
    expect(result.byteLength).toBe(4)
    expect(result).toBeInstanceOf(ArrayBuffer)
    expect(endpoint).toHaveBeenCalledTimes(1)
  })

  test('request should return `blob`', async () => {
    const endpoint = vi.fn<Parameters<ResponseResolver>>(({ request }) =>
      request.headers.get('accept') === '*/*'
        ? new Response('test')
        : Response.error()
    )
    server.use(http.get('http://localhost/blob', endpoint))

    const result = await YF.get('http://localhost/blob').blob()

    expect(await result.text()).toBe('test')
    expect(result.size).toBe(4)
    expect(result.type).toBeDefined()
    expect(endpoint).toHaveBeenCalledTimes(1)
  })

  test('should be possible to set headers with a function', async () => {
    const commentsEndpoint = vi.fn<Parameters<ResponseResolver>>(
      ({ request }) =>
        request.headers.get('Authorization') === 'Bearer token-1'
          ? new Response()
          : Response.error()
    )

    const usersEndpoint = vi.fn<Parameters<ResponseResolver>>(({ request }) =>
      request.headers.get('Authorization') === 'Bearer token-2'
        ? new Response()
        : Response.error()
    )

    server.use(
      http.get('https://example.com/comments', commentsEndpoint),
      http.get('https://example.com/users', usersEndpoint)
    )

    let token: string
    const api = YF.create({
      resource: 'https://example.com',
      onRequest(_, options) {
        options.headers.set('Authorization', `Bearer ${token}`)
      },
    })

    token = 'token-1'
    await api.get('/comments')

    token = 'token-2'
    await api.get('/users')

    expect(commentsEndpoint).toHaveBeenCalledTimes(1)
    expect(usersEndpoint).toHaveBeenCalledTimes(1)
  })

  test('should be possible to set headers with an async function', async () => {
    const commentsEndpoint = vi.fn<Parameters<ResponseResolver>>(
      ({ request }) =>
        request.headers.get('Authorization') === 'Bearer token-1'
          ? new Response()
          : Response.error()
    )

    const usersEndpoint = vi.fn<Parameters<ResponseResolver>>(({ request }) =>
      request.headers.get('Authorization') === 'Bearer token-2'
        ? new Response()
        : Response.error()
    )

    server.use(
      http.get('https://example.com/comments', commentsEndpoint),
      http.get('https://example.com/users', usersEndpoint)
    )

    let token: string
    const api = YF.create({
      resource: 'https://example.com',
      headers: { 'x-static': 'static value' },
      async onRequest(url, options) {
        expect(url).toBeInstanceOf(URL)
        expect(url.toString()).toBe(options.resource)
        expect(options.resource).toMatch(/example\.com\/(users|comments)/)
        expect(options.method).toBe('get')
        expect(options.headers.get('x-static')).toEqual('static value')
        expect(options.headers.has('Authorization')).toEqual(false)

        await new Promise((resolve) => setTimeout(resolve, 32))
        options.headers.set('Authorization', `Bearer ${token}`)
      },
    })

    token = 'pre-token-1'
    setTimeout(() => {
      token = 'token-1'
    }, 16)

    await api.get('/comments')

    token = 'pre-token-2'
    setTimeout(() => {
      token = 'token-2'
    }, 16)

    await api.get('/users')

    expect(commentsEndpoint).toHaveBeenCalledTimes(1)
    expect(usersEndpoint).toHaveBeenCalledTimes(1)
  })
})

describe('Timeout', () => {
  test('should throw if timeout is passed', async () => {
    const endpoint = vi.fn(async () => {
      await delay(20)
      return new Response()
    })

    server.use(http.get('http://localhost/comments', endpoint))

    const promise = YF.get('http://localhost/comments', { timeout: 10 })

    await expect(promise).rejects.toThrow(new YF.TimeoutError())
    expect(endpoint).toHaveBeenCalledTimes(1)
  })

  test('should resolve if timeout is smaller than delay', async () => {
    const endpoint = vi.fn(async () => {
      await delay(10)
      return new Response()
    })

    server.use(http.get('http://localhost/comments', endpoint))

    await YF.get('http://localhost/comments', { timeout: 20 })
    expect(endpoint).toHaveBeenCalledTimes(1)
  })
})

describe('AbortController', () => {
  test('AbortController should cancel request', async () => {
    const endpoint = vi.fn(async () => {
      await delay(20)
      return new Response()
    })

    server.use(http.get('http://localhost/comments', endpoint))

    const controller = new AbortController()
    setTimeout(() => controller.abort(), 10)

    try {
      await YF.get('http://localhost/comments', {
        signal: controller.signal,
      })
    } catch (error) {
      if (error instanceof Error) {
        expect(error.name).toBe('AbortError')
      }
    }

    expect(endpoint).toHaveBeenCalledTimes(1)
  })

  test('AbortController should cancel request with timeout', async () => {
    const endpoint = vi.fn(async () => {
      await delay(20)
      return new Response()
    })

    server.use(http.get('http://localhost/comments', endpoint))
    const controller = new AbortController()
    setTimeout(() => controller.abort(), 10)

    try {
      await YF.get('http://localhost/comments', {
        signal: controller.signal,
        timeout: 15,
      })
    } catch (error) {
      if (error instanceof Error) {
        expect(error.name).toBe('AbortError')
      }
    }

    expect(endpoint).toHaveBeenCalledTimes(1)
  })

  test('AbortController should cancel request before timeout', async () => {
    const endpoint = vi.fn(async () => {
      await delay(20)
      return new Response()
    })

    server.use(http.get('http://localhost/comments', endpoint))

    const controller = new AbortController()
    setTimeout(() => controller.abort(), 10)

    try {
      await YF.get('http://localhost/comments', {
        signal: controller.signal,
        timeout: 5,
      })
    } catch (error) {
      expect(error).toBeInstanceOf(YF.TimeoutError)
    }

    expect(endpoint).toHaveBeenCalledTimes(1)
  })
})

describe('Methods', () => {
  describe('GET', () => {
    test('should perform success get request', async () => {
      const endpoint = vi.fn(() => new Response('ok'))
      server.use(http.get('http://localhost/comments', endpoint))

      const result = await YF.get('http://localhost/comments').text()

      expect(result).toBe('ok')
      expect(endpoint).toHaveBeenCalledTimes(1)
    })

    test('should throw `ResponseError` on failed get request', async () => {
      expect.assertions(5)

      const endpoint = vi.fn(() => new Response(null, { status: 400 }))
      server.use(http.get('http://localhost/comments', endpoint))

      try {
        await YF.get('http://localhost/comments')
      } catch (error) {
        if (error instanceof YF.ResponseError) {
          expect(error.name).toBe('ResponseError')
          expect(error.message).toBe('Request failed with status code 400')
          expect(error.response).toBeInstanceOf(Response)
          expect(error.response.status).toBe(400)
        }
      }

      expect(endpoint).toHaveBeenCalledTimes(1)
    })
  })

  describe('POST', () => {
    test('should perform success post `json` request', async () => {
      expect.assertions(4)

      const endpoint = vi.fn<Parameters<ResponseResolver>>(
        async ({ request }) => {
          expect(request.headers.get('content-type')).toBe('application/json')
          expect(await request.json()).toEqual({ user: 'test' })

          return new Response('ok')
        }
      )

      server.use(http.post('http://localhost/comments', endpoint))

      const result = await YF.post('http://localhost/comments', {
        json: { user: 'test' },
      }).text()

      expect(result).toBe('ok')
      expect(endpoint).toHaveBeenCalledTimes(1)
    })

    test('should perform success post `formData` request', async () => {
      expect.assertions(4)

      const endpoint = vi.fn<Parameters<ResponseResolver>>(
        async ({ request }) => {
          expect(request.headers.get('content-type')).toMatch(
            /^multipart\/form-data;/
          )

          expect(await request.text()).toMatch(
            /form-data; name="user"[\r\n]*test/
          )

          return new Response('ok')
        }
      )

      server.use(http.post('http://localhost/comments', endpoint))

      const body = new FormData()
      body.append('user', 'test')

      const result = await YF.post('http://localhost/comments', {
        body,
      }).text()

      expect(result).toBe('ok')
      expect(endpoint).toHaveBeenCalledTimes(1)
    })

    test('should perform success post `text` request', async () => {
      expect.assertions(3)

      const endpoint = vi.fn<Parameters<ResponseResolver>>(
        async ({ request }) => {
          expect(await request.text()).toBe('data')
          return new Response('ok')
        }
      )

      server.use(http.post('http://localhost/comments', endpoint))

      const result = await YF.post('http://localhost/comments', {
        body: 'data',
      }).text()

      expect(result).toBe('ok')
      expect(endpoint).toHaveBeenCalledTimes(1)
    })

    test('should throw `ResponseError` on failed post request', async () => {
      expect.assertions(4)

      const endpoint = vi.fn(() => new Response(null, { status: 400 }))
      server.use(http.post('http://localhost/comments', endpoint))

      try {
        await YF.post('http://localhost/comments')
      } catch (error) {
        if (error instanceof YF.ResponseError) {
          expect(error.name).toBe('ResponseError')
          expect(error.response).toBeInstanceOf(Response)
          expect(error.response.status).toBe(400)
        }
      }

      expect(endpoint).toHaveBeenCalledTimes(1)
    })
  })

  describe('PUT', () => {
    test('should perform success put `json` request', async () => {
      expect.assertions(4)

      const endpoint = vi.fn<Parameters<ResponseResolver>>(
        async ({ request }) => {
          expect(request.headers.get('content-type')).toBe('application/json')
          expect(await request.json()).toEqual({ user: 'test' })

          return new Response('ok')
        }
      )

      server.use(http.put('http://localhost/comments', endpoint))

      const result = await YF.put('http://localhost/comments', {
        json: { user: 'test' },
      }).text()

      expect(result).toBe('ok')
      expect(endpoint).toHaveBeenCalledTimes(1)
    })

    test('should perform success put `formData` request', async () => {
      expect.assertions(4)

      const endpoint = vi.fn<Parameters<ResponseResolver>>(
        async ({ request }) => {
          expect(request.headers.get('content-type')).toMatch(
            /^multipart\/form-data;/
          )

          expect(await request.text()).toMatch(
            /form-data; name="user"[\r\n]*test/
          )

          return new Response('ok')
        }
      )

      server.use(http.put('http://localhost/comments', endpoint))

      const body = new FormData()
      body.append('user', 'test')

      const result = await YF.put('http://localhost/comments', {
        body,
      }).text()

      expect(result).toBe('ok')
      expect(endpoint).toHaveBeenCalledTimes(1)
    })

    test('should perform success put `text` request', async () => {
      expect.assertions(3)

      const endpoint = vi.fn<Parameters<ResponseResolver>>(
        async ({ request }) => {
          expect(await request.text()).toBe('data')
          return new Response('ok')
        }
      )

      server.use(http.put('http://localhost/comments', endpoint))

      const result = await YF.put('http://localhost/comments', {
        body: 'data',
      }).text()

      expect(result).toBe('ok')
      expect(endpoint).toHaveBeenCalledTimes(1)
    })

    test('should throw `ResponseError` on failed put request', async () => {
      expect.assertions(4)

      const endpoint = vi.fn(() => new Response(null, { status: 400 }))
      server.use(http.put('http://localhost/comments', endpoint))

      try {
        await YF.put('http://localhost/comments')
      } catch (error) {
        if (error instanceof YF.ResponseError) {
          expect(error.name).toBe('ResponseError')
          expect(error.response).toBeInstanceOf(Response)
          expect(error.response.status).toBe(400)
        }
      }

      expect(endpoint).toHaveBeenCalledTimes(1)
    })
  })

  describe('PATCH', () => {
    test('should perform success patch `json` request', async () => {
      expect.assertions(4)

      const endpoint = vi.fn<Parameters<ResponseResolver>>(
        async ({ request }) => {
          expect(request.headers.get('content-type')).toBe('application/json')
          expect(await request.json()).toEqual({ user: 'test' })

          return new Response('ok')
        }
      )

      server.use(http.patch('http://localhost/comments', endpoint))

      const result = await YF.patch('http://localhost/comments', {
        json: { user: 'test' },
      }).text()

      expect(result).toBe('ok')
      expect(endpoint).toHaveBeenCalledTimes(1)
    })

    test('should perform success patch `formData` request', async () => {
      expect.assertions(4)

      const endpoint = vi.fn<Parameters<ResponseResolver>>(
        async ({ request }) => {
          expect(request.headers.get('content-type')).toMatch(
            /^multipart\/form-data;/
          )

          expect(await request.text()).toMatch(
            /form-data; name="user"[\r\n]*test/
          )

          return new Response('ok')
        }
      )

      server.use(http.patch('http://localhost/comments', endpoint))

      const body = new FormData()
      body.append('user', 'test')

      const result = await YF.patch('http://localhost/comments', {
        body,
      }).text()

      expect(result).toBe('ok')
      expect(endpoint).toHaveBeenCalledTimes(1)
    })

    test('should perform success patch `text` request', async () => {
      expect.assertions(3)

      const endpoint = vi.fn<Parameters<ResponseResolver>>(
        async ({ request }) => {
          expect(await request.text()).toBe('data')
          return new Response('ok')
        }
      )

      server.use(http.patch('http://localhost/comments', endpoint))

      const result = await YF.patch('http://localhost/comments', {
        body: 'data',
      }).text()

      expect(result).toBe('ok')
      expect(endpoint).toHaveBeenCalledTimes(1)
    })

    test('should throw `ResponseError` on failed patch request', async () => {
      expect.assertions(4)

      const endpoint = vi.fn(() => new Response(null, { status: 400 }))
      server.use(http.patch('http://localhost/comments', endpoint))

      try {
        await YF.patch('http://localhost/comments')
      } catch (error) {
        if (error instanceof YF.ResponseError) {
          expect(error.name).toBe('ResponseError')
          expect(error.response).toBeInstanceOf(Response)
          expect(error.response.status).toBe(400)
        }
      }

      expect(endpoint).toHaveBeenCalledTimes(1)
    })
  })

  describe('DELETE', () => {
    test('should perform success delete request', async () => {
      const endpoint = vi.fn(() => new Response('ok'))
      server.use(http.delete('http://localhost/comments/1', endpoint))

      const result = await YF.delete('http://localhost/comments/1').text()

      expect(result).toBe('ok')
      expect(endpoint).toHaveBeenCalledTimes(1)
    })

    test('should throw `ResponseError` on failed delete request', async () => {
      expect.assertions(4)

      const endpoint = vi.fn(() => new Response(null, { status: 400 }))
      server.use(http.delete('http://localhost/comments/1', endpoint))

      try {
        await YF.delete('http://localhost/comments/1')
      } catch (error) {
        if (error instanceof YF.ResponseError) {
          expect(error.name).toBe('ResponseError')
          expect(error.response).toBeInstanceOf(Response)
          expect(error.response.status).toBe(400)
        }
      }

      expect(endpoint).toHaveBeenCalledTimes(1)
    })
  })

  describe('HEAD', () => {
    test('should perform success head request', async () => {
      const endpoint = vi.fn(() => new Response())
      server.use(http.head('http://localhost/comments/1', endpoint))

      const response = await YF.head('http://localhost/comments/1')

      expect(response.status).toBe(200)
      expect(endpoint).toHaveBeenCalledTimes(1)
    })

    test('should throw `ResponseError` on failed head request', async () => {
      expect.assertions(4)

      const endpoint = vi.fn(() => new Response(null, { status: 400 }))
      server.use(http.head('http://localhost/comments/1', endpoint))

      try {
        await YF.head('http://localhost/comments/1')
      } catch (error) {
        if (error instanceof YF.ResponseError) {
          expect(error.name).toBe('ResponseError')
          expect(error.response).toBeInstanceOf(Response)
          expect(error.response.status).toBe(400)
        }
      }

      expect(endpoint).toHaveBeenCalledTimes(1)
    })
  })
})

test('receive voided response', async () => {
  const endpoint = vi.fn(() => Response.json([1, 2, 3, 4]))

  server.use(http.get('http://localhost/comments', endpoint))
  const result = await YF.get('http://localhost/comments').void()

  expect(result).toEqual(undefined)
  expect(endpoint).toHaveBeenCalledTimes(1)
})

test('default serialize', () => {
  const result = YF.serialize({
    number: 0,
    string: 'text',
    array: [1, 'two', 3],
    null: null,
    undefined,
  }).toString()

  expect(result).toBe('number=0&string=text&array=1&array=two&array=3')

  const params = new URLSearchParams(result)

  expect(params.getAll('number')).toEqual(['0'])
  expect(params.getAll('string')).toEqual(['text'])
  expect(params.getAll('array')).toEqual(['1', 'two', '3'])
})

test('change base', async () => {
  const endpoint = vi.fn(() => new Response())
  server.use(http.get('http://example.com/foo', endpoint))

  await YF.get('/foo', { base: 'http://example.com' })

  expect(endpoint).toHaveBeenCalledTimes(1)
})

test('throw if no base', async () => {
  await expect(YF.get('/foo')).rejects.toThrowError(
    new TypeError('Invalid URL')
  )
})

<<<<<<< HEAD
test('auto retry', async () => {
  const state = {
    limit: 2,
    count: 0,
  }

  const scope = nock('http://localhost')
    .get('/comments')
    .times(state.limit + 1)
    .reply(() => {
      if (state.count < state.limit) {
        state.count += 1
        return [500]
      }

      return [200, 'OK']
    })

  const api = YF.create({
    resource: 'http://localhost',
  })

  const result = await api.get('/comments').text()

  expect(state.count).toBe(state.limit)
  expect(result).toBe('OK')

  scope.done()
})

test('retry', async () => {
  const state = {
    limit: 3,
    count: 0,
  }

  const scope = nock('http://localhost')
    .get('/comments')
    .times(state.limit + 1)
    .reply(() => {
      if (state.count < state.limit) {
        state.count += 1
        return [500]
      }

      return [200, 'OK']
    })

  const api = YF.create({
    resource: 'http://localhost',
    retry: ({ attempt, status }) => attempt < state.limit && status === 500,
  })

  const timestamp = Date.now()
  const result = await api.get('/comments').text()

  expect(Date.now() - timestamp).toBeGreaterThan(2000)
  expect(state.count).toBe(state.limit)
  expect(result).toBe('OK')

  scope.done()
})

test('extend headers', async () => {
  const scope1 = nock('http://localhost')
    .matchHeader('x-from', 'website')
    .get('/posts')
    .reply(200, [])
=======
test('extend headers', async () => {
  const endpoint1 = vi.fn<Parameters<ResponseResolver>>(({ request }) =>
    request.headers.get('x-from') === 'website'
      ? Response.json([])
      : Response.error()
  )

  const endpoint2 = vi.fn<Parameters<ResponseResolver>>(({ request }) =>
    request.headers.get('x-from') === 'website' &&
    request.headers.get('authorization') === 'Bearer token'
      ? new Response()
      : Response.error()
  )

  server.use(
    http.get('http://localhost/posts', endpoint1),
    http.post('http://localhost/posts', endpoint2)
  )
>>>>>>> fb0f1679

  const instance = YF.create({
    headers: { 'x-from': 'website' },
  })

<<<<<<< HEAD
  const res1 = await instance.get('http://localhost/posts').json()

  expect(res1).toEqual([])
  scope1.done()

  const scope2 = nock('http://localhost')
    .matchHeader('x-from', 'website')
    .matchHeader('authorization', 'Bearer token')
    .post('/posts')
    .reply(200)

=======
>>>>>>> fb0f1679
  const authorized = instance.extend({
    headers: { Authorization: 'Bearer token' },
  })

<<<<<<< HEAD
  const res2 = await authorized.post('http://localhost/posts').void()

  expect(res2).toEqual(undefined)
  scope2.done()
})

test('extend resource', async () => {
  const scope1 = nock('http://localhost').get('/posts').times(2).reply(200, [])
=======
  const res1 = await instance.get('http://localhost/posts').json()
  expect(res1).toEqual([])

  const res2 = await authorized.post('http://localhost/posts').void()
  expect(res2).toEqual(undefined)

  expect(endpoint1).toHaveBeenCalledTimes(1)
  expect(endpoint2).toHaveBeenCalledTimes(1)
})

test('extend resource', async () => {
  expect.assertions(8)

  const listEndpoint = vi.fn(() => Response.json([]))
  const detailsEndpoint = vi.fn(() => Response.json({ title: 'Hello' }))

  const createEndpoint = vi.fn<Parameters<ResponseResolver>>(
    async ({ request }) => {
      expect(await request.json()).toEqual({ title: 'Hello' })
      return new Response('ok')
    }
  )

  server.use(
    http.get('http://localhost/posts', listEndpoint),
    http.get('http://localhost/posts/1', detailsEndpoint),
    http.post('http://localhost/posts', createEndpoint)
  )
>>>>>>> fb0f1679

  const instance = YF.create({ resource: 'http://localhost' })
  const res1 = await instance.get('/posts').json()
  expect(res1).toEqual([])

  const postsApi = instance.extend({ resource: '/posts' })
  const res2 = await postsApi.get().json()
  expect(res2).toEqual([])

<<<<<<< HEAD
  scope1.done()

  const scope3 = nock('http://localhost')
    .post('/posts', { title: 'Hello' })
    .reply(200, 'ok')

  const res3 = await postsApi.post({ json: { title: 'Hello' } }).text()
  expect(res3).toBe('ok')

  scope3.done()

  const scope4 = nock('http://localhost')
    .get('/posts/1')
    .reply(200, { title: 'Hello' })

  const res4 = await postsApi.get('/1').json()
  expect(res4).toEqual({ title: 'Hello' })

  scope4.done()
=======
  const res3 = await postsApi.post({ json: { title: 'Hello' } }).text()
  expect(res3).toBe('ok')

  const res4 = await postsApi.get('/1').json()
  expect(res4).toEqual({ title: 'Hello' })

  expect(listEndpoint).toHaveBeenCalledTimes(2)
  expect(createEndpoint).toHaveBeenCalledTimes(1)
  expect(detailsEndpoint).toHaveBeenCalledTimes(1)
>>>>>>> fb0f1679
})<|MERGE_RESOLUTION|>--- conflicted
+++ resolved
@@ -7,11 +7,7 @@
   expect,
   vi,
 } from 'vitest'
-<<<<<<< HEAD
-import { http, type ResponseResolver } from 'msw'
-=======
 import { http, delay, type ResponseResolver } from 'msw'
->>>>>>> fb0f1679
 import { setupServer } from 'msw/node'
 import queryString from 'query-string'
 import * as YF from '../src/index.js'
@@ -20,10 +16,6 @@
 
 beforeAll(() => server.listen())
 afterAll(() => server.close())
-<<<<<<< HEAD
-
-=======
->>>>>>> fb0f1679
 afterEach(() => server.resetHandlers())
 
 describe('Instance', () => {
@@ -41,10 +33,6 @@
 
   test('should prepend resource with create options', async () => {
     const endpoint = vi.fn(() => Response.json([1, 2, 3, 4]))
-<<<<<<< HEAD
-
-=======
->>>>>>> fb0f1679
     server.use(http.get('http://localhost/comments', endpoint))
 
     const api = YF.create({ resource: 'http://localhost' })
@@ -56,10 +44,6 @@
 
   test('should extend instance with new options', async () => {
     const endpoint = vi.fn(() => new Response())
-<<<<<<< HEAD
-
-=======
->>>>>>> fb0f1679
     server.use(http.get('http://localhost/comments', endpoint))
 
     const base = YF.create({ resource: 'http://localhost' })
@@ -111,12 +95,6 @@
     expect(endpoint).toHaveBeenCalledTimes(1)
   })
 
-<<<<<<< HEAD
-  test.only('should merge `params` from instance and transform to query string', async () => {
-    const scope = nock('http://localhost')
-      .get('/comments?userId=1&accessToken=1')
-      .reply(200, 'ok')
-=======
   test('should merge `params` from instance and transform to query string', async () => {
     const endpoint = vi.fn<Parameters<ResponseResolver>>(({ request }) => {
       const url = new URL(request.url)
@@ -132,7 +110,6 @@
     })
 
     server.use(http.get('http://localhost/comments', endpoint))
->>>>>>> fb0f1679
 
     const api = YF.create({
       resource: 'http://localhost',
@@ -210,18 +187,6 @@
   test('return new `Response` inside `onFailure`', async () => {
     const times = 6
     let count = 0
-<<<<<<< HEAD
-
-    const scope = nock('http://localhost')
-      .get('/comments')
-      .times(times)
-      .reply(() => {
-        if (count < 5) {
-          count++
-          return [500]
-        }
-=======
->>>>>>> fb0f1679
 
     const endpoint = vi.fn(() => {
       if (count < 5) {
@@ -259,18 +224,6 @@
   test('return new `Response` inside `onResponse`', async () => {
     const times = 6
     let count = 0
-<<<<<<< HEAD
-
-    const scope = nock('http://localhost')
-      .get('/comments')
-      .times(times)
-      .reply(() => {
-        if (count < 5) {
-          count++
-          return [500]
-        }
-=======
->>>>>>> fb0f1679
 
     const endpoint = vi.fn(() => {
       if (count < 5) {
@@ -1028,76 +981,6 @@
   )
 })
 
-<<<<<<< HEAD
-test('auto retry', async () => {
-  const state = {
-    limit: 2,
-    count: 0,
-  }
-
-  const scope = nock('http://localhost')
-    .get('/comments')
-    .times(state.limit + 1)
-    .reply(() => {
-      if (state.count < state.limit) {
-        state.count += 1
-        return [500]
-      }
-
-      return [200, 'OK']
-    })
-
-  const api = YF.create({
-    resource: 'http://localhost',
-  })
-
-  const result = await api.get('/comments').text()
-
-  expect(state.count).toBe(state.limit)
-  expect(result).toBe('OK')
-
-  scope.done()
-})
-
-test('retry', async () => {
-  const state = {
-    limit: 3,
-    count: 0,
-  }
-
-  const scope = nock('http://localhost')
-    .get('/comments')
-    .times(state.limit + 1)
-    .reply(() => {
-      if (state.count < state.limit) {
-        state.count += 1
-        return [500]
-      }
-
-      return [200, 'OK']
-    })
-
-  const api = YF.create({
-    resource: 'http://localhost',
-    retry: ({ attempt, status }) => attempt < state.limit && status === 500,
-  })
-
-  const timestamp = Date.now()
-  const result = await api.get('/comments').text()
-
-  expect(Date.now() - timestamp).toBeGreaterThan(2000)
-  expect(state.count).toBe(state.limit)
-  expect(result).toBe('OK')
-
-  scope.done()
-})
-
-test('extend headers', async () => {
-  const scope1 = nock('http://localhost')
-    .matchHeader('x-from', 'website')
-    .get('/posts')
-    .reply(200, [])
-=======
 test('extend headers', async () => {
   const endpoint1 = vi.fn<Parameters<ResponseResolver>>(({ request }) =>
     request.headers.get('x-from') === 'website'
@@ -1116,40 +999,15 @@
     http.get('http://localhost/posts', endpoint1),
     http.post('http://localhost/posts', endpoint2)
   )
->>>>>>> fb0f1679
 
   const instance = YF.create({
     headers: { 'x-from': 'website' },
   })
 
-<<<<<<< HEAD
-  const res1 = await instance.get('http://localhost/posts').json()
-
-  expect(res1).toEqual([])
-  scope1.done()
-
-  const scope2 = nock('http://localhost')
-    .matchHeader('x-from', 'website')
-    .matchHeader('authorization', 'Bearer token')
-    .post('/posts')
-    .reply(200)
-
-=======
->>>>>>> fb0f1679
   const authorized = instance.extend({
     headers: { Authorization: 'Bearer token' },
   })
 
-<<<<<<< HEAD
-  const res2 = await authorized.post('http://localhost/posts').void()
-
-  expect(res2).toEqual(undefined)
-  scope2.done()
-})
-
-test('extend resource', async () => {
-  const scope1 = nock('http://localhost').get('/posts').times(2).reply(200, [])
-=======
   const res1 = await instance.get('http://localhost/posts').json()
   expect(res1).toEqual([])
 
@@ -1178,7 +1036,6 @@
     http.get('http://localhost/posts/1', detailsEndpoint),
     http.post('http://localhost/posts', createEndpoint)
   )
->>>>>>> fb0f1679
 
   const instance = YF.create({ resource: 'http://localhost' })
   const res1 = await instance.get('/posts').json()
@@ -1188,27 +1045,6 @@
   const res2 = await postsApi.get().json()
   expect(res2).toEqual([])
 
-<<<<<<< HEAD
-  scope1.done()
-
-  const scope3 = nock('http://localhost')
-    .post('/posts', { title: 'Hello' })
-    .reply(200, 'ok')
-
-  const res3 = await postsApi.post({ json: { title: 'Hello' } }).text()
-  expect(res3).toBe('ok')
-
-  scope3.done()
-
-  const scope4 = nock('http://localhost')
-    .get('/posts/1')
-    .reply(200, { title: 'Hello' })
-
-  const res4 = await postsApi.get('/1').json()
-  expect(res4).toEqual({ title: 'Hello' })
-
-  scope4.done()
-=======
   const res3 = await postsApi.post({ json: { title: 'Hello' } }).text()
   expect(res3).toBe('ok')
 
@@ -1218,5 +1054,63 @@
   expect(listEndpoint).toHaveBeenCalledTimes(2)
   expect(createEndpoint).toHaveBeenCalledTimes(1)
   expect(detailsEndpoint).toHaveBeenCalledTimes(1)
->>>>>>> fb0f1679
+})
+
+test('auto retry', async () => {
+  const state = {
+    limit: 2,
+    count: 0,
+  }
+
+  const endpoint = vi.fn(() => {
+    if (state.count < state.limit) {
+      state.count += 1
+      return new Response(null, { status: 500 })
+    }
+
+    return new Response('OK')
+  })
+
+  server.use(http.get('http://localhost/comments', endpoint))
+
+  const api = YF.create({
+    resource: 'http://localhost',
+  })
+
+  const result = await api.get('/comments').text()
+
+  expect(state.count).toBe(state.limit)
+  expect(result).toBe('OK')
+  expect(endpoint).toHaveBeenCalledTimes(3)
+})
+
+test('retry', async () => {
+  const state = {
+    limit: 3,
+    count: 0,
+  }
+
+  const endpoint = vi.fn(() => {
+    if (state.count < state.limit) {
+      state.count += 1
+      return new Response(null, { status: 500 })
+    }
+
+    return new Response('OK')
+  })
+
+  server.use(http.get('http://localhost/comments', endpoint))
+
+  const api = YF.create({
+    resource: 'http://localhost',
+    retry: ({ attempt, status }) => attempt < state.limit && status === 500,
+  })
+
+  const timestamp = Date.now()
+  const result = await api.get('/comments').text()
+
+  expect(Date.now() - timestamp).toBeGreaterThan(2000)
+  expect(state.count).toBe(state.limit)
+  expect(result).toBe('OK')
+  expect(endpoint).toHaveBeenCalledTimes(4)
 })