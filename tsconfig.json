--- conflicted
+++ resolved
@@ -1,10 +1,7 @@
 {
   "compilerOptions": {
     "target": "es2020",
-<<<<<<< HEAD
-=======
     "module": "Node16",
->>>>>>> ab1ee1e8
     "moduleResolution": "Node16",
     "esModuleInterop": true,
     "skipLibCheck": true,
@@ -13,15 +10,9 @@
     /* Linting */
     "strict": true,
     "strictNullChecks": true,
-<<<<<<< HEAD
-    "esModuleInterop": true,
-    "skipLibCheck": false,
-    "isolatedModules": true
-=======
     "noUnusedLocals": true,
     "noUnusedParameters": true,
     "noFallthroughCasesInSwitch": true
->>>>>>> ab1ee1e8
   },
   "include": ["env.d.ts", "src", "tests"],
   "exclude": ["node_modules", "types"]
